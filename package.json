{
  "name": "@internetarchive/bookreader",
  "version": "5.0.0-69",
  "description": "The Internet Archive BookReader.",
  "repository": {
    "type": "git",
    "url": "git+https://github.com/internetarchive/bookreader.git"
  },
  "publishConfig": {
    "access": "public"
  },
  "module": "src/ia-bookreader/ia-bookreader.js",
  "keywords": [
    "online",
    "bookreader",
    "interface",
    "ebooks",
    "internet archive"
  ],
  "author": "Internet Archive",
  "license": "AGPL-3.0",
  "bugs": {
    "url": "https://github.com/internetarchive/bookreader/issues"
  },
  "homepage": "https://github.com/internetarchive/bookreader#readme",
  "private": false,
  "dependencies": {
    "@internetarchive/ia-activity-indicator": "^0.0.4",
<<<<<<< HEAD
    "@internetarchive/ia-item-navigator": "^2.0.0-alpha7",
=======
    "@internetarchive/ia-item-navigator": "^1.1.1",
    "@internetarchive/ia-sharing-options": "^1.0.2",
>>>>>>> e6434892
    "@internetarchive/icon-bookmark": "^1.3.4",
    "@internetarchive/icon-dl": "^1.3.4",
    "@internetarchive/icon-edit-pencil": "^1.3.4",
    "@internetarchive/icon-magnify-minus": "^1.3.4",
    "@internetarchive/icon-magnify-plus": "^1.3.4",
    "@internetarchive/icon-search": "^1.3.4",
    "@internetarchive/icon-toc": "^1.3.4",
    "@internetarchive/icon-visual-adjustment": "^1.3.4",
    "@internetarchive/modal-manager": "^0.2.12",
    "@internetarchive/shared-resize-observer": "^0.2.0",
    "lit": "^2.5.0"
  },
  "devDependencies": {
    "@babel/core": "7.22.9",
    "@babel/eslint-parser": "7.22.9",
    "@babel/plugin-proposal-class-properties": "7.18.6",
    "@babel/plugin-proposal-decorators": "7.22.7",
    "@babel/preset-env": "7.22.9",
    "@open-wc/testing-helpers": "^2.3.0",
    "@types/jest": "29.5.4",
    "@webcomponents/webcomponentsjs": "^2.6.0",
    "babel-loader": "9.1.3",
    "codecov": "^3.8.3",
    "concurrently": "7.6.0",
    "core-js": "3.27.1",
    "cpx2": "4.2.3",
    "eslint": "^7.32.0",
    "eslint-plugin-no-jquery": "^2.7.0",
    "eslint-plugin-testcafe": "^0.2.1",
    "http-server": "14.1.1",
    "interactjs": "^1.10.18",
    "iso-language-codes": "1.1.0",
    "jest": "29.6.4",
    "jest-environment-jsdom": "^29.6.4",
    "jquery": "3.6.1",
    "jquery-colorbox": "1.6.4",
    "jquery-ui": "1.12.1",
    "jquery-ui-touch-punch": "0.2.3",
    "jquery.browser": "0.1.0",
    "live-server": "1.2.2",
    "node-fetch": "3.3.2",
    "regenerator-runtime": "0.13.11",
    "sass": "1.64.2",
    "sinon": "^15.1.0",
    "soundmanager2": "2.97.20170602",
    "svgo": "3.0.2",
    "testcafe": "2.6.2",
    "testcafe-browser-provider-browserstack": "^1.13.2-alpha.1",
    "webpack": "5.88.2",
    "webpack-cli": "5.1.4"
  },
  "jest": {
    "testEnvironment": "jsdom",
    "transformIgnorePatterns": [
      "node_modules/(?!(lit-html|lit-element|lit|@lit|@internetarchive|@open-wc)/)"
    ],
    "moduleNameMapper": {
      "^@/(.*)$": "<rootDir>/$1"
    },
    "setupFiles": [
      "./src/jquery-wrapper.js",
      "./tests/jest/setup.js"
    ],
    "roots": [
      "<rootDir>/src/",
      "<rootDir>/tests/jest/"
    ]
  },
  "scripts": {
    "preversion": "npm run test && node scripts/preversion.js",
    "version": "node scripts/version.js",
    "postversion": "node scripts/postversion.js",
    "build": "npm run clean && npx concurrently --group npm:build-js npm:build-css npm:build-assets",
    "build-assets": "npx cpx \"src/assets/**/*\" BookReader && npx svgo -f BookReader/icons && npx svgo -f BookReader/images",
    "build-assets:watch": "npx cpx --watch --verbose \"src/assets/**/*\" BookReader",
    "build-js": "npx webpack",
    "build-js:watch": "npx webpack --mode=development --watch",
    "build-css": "npx sass --no-source-map ./src/css/BookReader.scss ./BookReader/BookReader.css",
    "build-css:watch": "npx sass --watch --no-source-map ./src/css/BookReader.scss ./BookReader/BookReader.css",
    "clean": "rm -r BookReader/ || true",
    "lint": "npx eslint src/ tests/ *.js",
    "lint:fix": "npx eslint --fix src/ tests/ *.js",
    "serve": "npx http-server . --port 8000",
    "serve-live": "npx live-server . --cors --port 8000 --watch=index.html,BookReader,BookReaderDemo",
    "serve-dev": "env NODE_ENV='development' npm run build-css && env NODE_ENV='development' npx concurrently --kill-others npm:serve-live npm:build-*:watch",
    "test": "npx jest --coverage --colors",
    "test:watch": "npx jest --watch",
    "test:e2e": "npm run build && npx testcafe",
    "test:e2e:dev": "npx testcafe --live --dev",
    "DOCS:update:test-deps": "If CI succeeds, these should be good to update",
    "update:test-deps": "npm i @babel/eslint-parser@latest @open-wc/testing-helpers@latest @types/jest@latest codecov@latest eslint@7 eslint-plugin-testcafe@latest jest@latest sinon@latest testcafe@latest",
    "DOCS:update:build-deps": "These can cause strange changes, so do an npm run build + check file size (git diff --stat), and check the site is as expected",
    "update:build-deps": "npm i @babel/core@latest @babel/preset-env@latest @babel/plugin-proposal-class-properties@latest @babel/plugin-proposal-decorators@latest babel-loader@latest core-js@latest regenerator-runtime@latest sass@latest svgo@latest webpack@latest webpack-cli@latest",
    "codecov": "npx codecov"
  }
}<|MERGE_RESOLUTION|>--- conflicted
+++ resolved
@@ -26,12 +26,7 @@
   "private": false,
   "dependencies": {
     "@internetarchive/ia-activity-indicator": "^0.0.4",
-<<<<<<< HEAD
     "@internetarchive/ia-item-navigator": "^2.0.0-alpha7",
-=======
-    "@internetarchive/ia-item-navigator": "^1.1.1",
-    "@internetarchive/ia-sharing-options": "^1.0.2",
->>>>>>> e6434892
     "@internetarchive/icon-bookmark": "^1.3.4",
     "@internetarchive/icon-dl": "^1.3.4",
     "@internetarchive/icon-edit-pencil": "^1.3.4",
