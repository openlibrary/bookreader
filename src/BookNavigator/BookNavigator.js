import { css, html, LitElement } from 'lit-element';
import { nothing } from 'lit-html';
import SearchProvider from './search/search-provider.js';
import DownloadProvider from './downloads/downloads-provider.js';
import VisualAdjustmentProvider from './visual-adjustments/visual-adjustments-provider.js';
import BookmarksProvider from './bookmarks/bookmarks-provider.js';
import SharingProvider from '../ItemNavigator/providers/sharing.js';
import VolumesProvider from './volumes/volumes-provider.js';
import BRFullscreenMgr from './br-fullscreen-mgr.js';
import { Book } from './BookModel.js';
import bookLoader from './assets/book-loader.js';

const events = {
  menuUpdated: 'menuUpdated',
  updateSideMenu: 'updateSideMenu',
  PostInit: 'PostInit',
  ViewportInFullScreen: 'ViewportInFullScreen',
};
export class BookNavigator extends LitElement {
  static get properties() {
    return {
      book: { type: Object },
      pageContainerSelector: { type: String },
      brWidth: { type: Number },
      bookReaderLoaded: { type: Boolean },
      bookreader: { type: Object },
      downloadableTypes: { type: Array },
      isAdmin: { type: Boolean },
      lendingInitialized: { type: Boolean },
      lendingStatus: { type: Object },
      menuProviders: { type: Object },
      menuShortcuts: { type: Array },
      sideMenuOpen: { type: Boolean },
      signedIn: { type: Boolean },
    };
  }

  constructor() {
    super();
    this.book = {};
    this.pageContainerSelector = '.BRcontainer';
    this.brWidth = 0;
    this.bookReaderCannotLoad = false;
    this.bookReaderLoaded = false;
    this.bookreader = null;
    this.downloadableTypes = [];
    this.isAdmin = false;
    this.lendingInitialized = false;
    this.lendingStatus = {};
    this.menuProviders = {};
    this.menuShortcuts = [];
    this.sideMenuOpen = false;
    this.signedIn = false;

    // Untracked properties
    this.fullscreenMgr = null;
    this.brResizeObserver = null;
    this.model = new Book();
    this.shortcutOrder = ['volumes', 'search', 'bookmarks'];
  }

  firstUpdated() {
    this.model.setMetadata(this.book);
    this.bindEventListeners();
    this.emitPostInit();
  }

  updated(changed) {
    if (!this.bookreader) {
      return;
    }
    const isFirstSideMenuUpdate = changed.has('sideMenuOpen') && (changed.get('sideMenuOpen') === undefined);
    if (!isFirstSideMenuUpdate) {
      // realign image
      if (this.bookreader.animating) {
        return;
      }
      this.bookreader.resize();
      const curIndex = this.bookreader.currentIndex();
      this.bookreader.jumpToIndex(curIndex);
    }
  }

  /**
   * Global event emitter for when Book Navigator loads
   */
  emitPostInit() {
    // emit global event when book nav has loaded with current bookreader selector
    this.dispatchEvent(new CustomEvent(`BrBookNav:${events.PostInit}`, {
      detail: { brSelector: this.bookreader?.el },
      bubbles: true,
      composed: true,
    }));
  }

  /**
   * Instantiates books submenus & their update callbacks
   *
   * NOTE: we are doing our best to scope bookreader's instance.
   * If your submenu provider uses a bookreader instance to read, manually
   * manipulate BookReader, please update the navigator's instance of it
   * to keep it in sync.
   */
  initializeBookSubmenus() {
    this.menuProviders = {
      search: new SearchProvider(
        /**
         * Search specific menu updates
         * @param {BookReader} brInstance
         * @param {{ searchCanceled: boolean }} searchUpdates
         */
        (brInstance = null, searchUpdates = {}) => {
          if (brInstance) {
            /* refresh br instance reference */
            this.bookreader = brInstance;
          }
          this.updateMenuContents();
          const wideEnoughToOpenMenu = this.brWidth >= 640;
          if (wideEnoughToOpenMenu && !searchUpdates?.searchCanceled) {
            /* open side search menu */
            this.updateSearchSideMenu('open');
          }
        },
        this.bookreader,
      ),
      downloads: new DownloadProvider(),
      visualAdjustments: new VisualAdjustmentProvider({
        onOptionChange: (event, brInstance = null) => {
          if (brInstance) {
            /* refresh br instance reference */
            this.bookreader = brInstance;
          }
          this.updateMenuContents();
        },
        bookContainerSelector: this.pageContainerSelector,
        bookreader: this.bookreader,
      }),
<<<<<<< HEAD
      share: new SharingProvider(this.book.metadata, this.baseHost, this.itemType),
=======
      share: new SharingProvider(this.book.metadata, this.baseHost, this.itemType, this.bookreader.options.subPrefix),
>>>>>>> 6e3626ab
      bookmarks: new BookmarksProvider(this.bookmarksOptions, this.bookreader),
    };

    // add shortcut for volumes if multipleBooksList exists
    if (this.bookreader.options.enableMultipleBooks) {
      this.menuProviders.volumes = new VolumesProvider((brInstance) => {
        if (brInstance) {
          /* refresh br instance reference */
          this.bookreader = brInstance;
        }
        this.updateMenuContents();
      }, this.baseHost, this.bookreader);
      this.addMenuShortcut('volumes');
    }

    this.addMenuShortcut('search'); /* start with search as a shortcut */
    this.updateMenuContents();
  }

  /** gets element that houses the bookreader in light dom */
  get mainBRContainer() {
    return document.querySelector(this.bookreader.el);
  }

  get bookmarksOptions() {
    const referrerStr = `referer=${encodeURIComponent(location.href)}`;
    return {
      loginUrl: `https://${this.baseHost}/account/login?${referrerStr}`,
      displayMode: this.signedIn ? 'bookmarks' : 'login',
      showItemNavigatorModal: this.showItemNavigatorModal.bind(this),
      closeItemNavigatorModal: this.closeItemNavigatorModal.bind(this),
      onBookmarksChanged: (bookmarks) => {
        const method = Object.keys(bookmarks).length ? 'add' : 'remove';
        this[`${method}MenuShortcut`]('bookmarks');
        this.updateMenuContents();
      },
    };
  }

  /**
   * Open side search menu
   * @param {('open'|'close'|'toggle')} action
   */
  updateSearchSideMenu(action = 'open') {
    const event = new CustomEvent(
      events.updateSideMenu, {
        detail: { menuId: 'search', action },
      },
    );
    this.dispatchEvent(event);
  }

  /**
   * Sets order of menu and emits custom event when done
   */
  updateMenuContents() {
    const {
      search, downloads, visualAdjustments, share, bookmarks, volumes
    } = this.menuProviders;
    const availableMenus = [volumes, search, bookmarks, visualAdjustments, share].filter((menu) => !!menu);

    if (this.shouldShowDownloadsMenu()) {
      downloads.update(this.downloadableTypes);
      availableMenus.splice(1, 0, downloads);
    }

    const event = new CustomEvent(
      events.menuUpdated, {
        detail: availableMenus,
      },
    );
    this.dispatchEvent(event);
  }

  /**
   * Confirms if we should show the downloads menu
   * @returns {bool}
   */
  shouldShowDownloadsMenu() {
    if (this.model.isRestricted === false) { return true; }
    if (this.isAdmin) { return true; }
    const { user_loan_record = {} } = this.lendingStatus;
    const hasNoLoanRecord = Array.isArray(user_loan_record); /* (bc PHP assoc. arrays) */

    if (hasNoLoanRecord) { return false; }

    const hasValidLoan = user_loan_record.type && (user_loan_record.type !== 'SESSION_LOAN');
    return hasValidLoan;
  }

  /**
   * Adds a provider object to the menuShortcuts array property if it isn't
   * already added. menuShortcuts are then sorted by shortcutOrder and
   * a menuShortcutsUpdated event is emitted.
   *
   * @param {string} menuId - a string matching the id property of a provider
   */
  addMenuShortcut(menuId) {
    if (this.menuShortcuts.find((m) => m.id === menuId)) { return; }

    this.menuShortcuts.push(this.menuProviders[menuId]);
    this.sortMenuShortcuts();
    this.emitMenuShortcutsUpdated();
  }

  /**
   * Removes a provider object from the menuShortcuts array and emits a
   * menuShortcutsUpdated event.
   *
   * @param {string} menuId - a string matching the id property of a provider
   */
  removeMenuShortcut(menuId) {
    this.menuShortcuts = this.menuShortcuts.filter((m) => m.id !== menuId);
    this.emitMenuShortcutsUpdated();
  }

  /**
   * Sorts the menuShortcuts property by comparing each provider's id to
   * the id in each iteration over the shortcutOrder array.
   */
  sortMenuShortcuts() {
    this.menuShortcuts = this.shortcutOrder.reduce((shortcuts, id) => {
      const menu = this.menuShortcuts.find((m) => m.id === id);
      if (menu) { shortcuts.push(menu); }
      return shortcuts;
    }, []);
  }

  emitMenuShortcutsUpdated() {
    const event = new CustomEvent('menuShortcutsUpdated', {
      detail: this.menuShortcuts,
    });
    this.dispatchEvent(event);
  }

  /**
   * Core bookreader event handler registry
   *
   * NOTE: we are trying to keep bookreader's instance in scope
   * Please update Book Navigator's instance reference of it to keep it current
   */
  bindEventListeners() {
    window.addEventListener('BookReader:PostInit', (e) => {
      this.bookreader = e.detail.props;
      this.bookReaderLoaded = true;
      this.bookReaderCannotLoad = false;
      this.fullscreenMgr = new BRFullscreenMgr(this.bookreader.el);

      this.initializeBookSubmenus();
      setTimeout(() => this.bookreader.resize(), 0);
      this.brResizeObserver = new ResizeObserver((elements) => this.reactToBrResize(elements));
      this.brResizeObserver.observe(this.mainBRContainer);
    });
    window.addEventListener('BookReader:fullscreenToggled', (event) => {
      const { detail: { props: brInstance = null } } = event;
      if (brInstance) {
        this.bookreader = brInstance;
      }
      this.manageFullScreenBehavior(event);
    }, { passive: true });
    window.addEventListener('BookReader:ToggleSearchMenu', (event) => {
      this.dispatchEvent(new CustomEvent(events.updateSideMenu, {
        detail: { menuId: 'search', action: 'toggle' },
      }));
    });
    window.addEventListener('LendingFlow:PostInit', ({ detail }) => {
      const {
        downloadTypesAvailable, lendingStatus, isAdmin, previewType,
      } = detail;
      this.lendingInitialized = true;
      this.downloadableTypes = downloadTypesAvailable;
      this.lendingStatus = lendingStatus;
      this.isAdmin = isAdmin;
      this.bookReaderCannotLoad = previewType === 'singlePagePreview';
    });
    window.addEventListener('BRJSIA:PostInit', ({ detail }) => {
      const { isRestricted, downloadURLs } = detail;
      this.bookReaderLoaded = true;
      this.downloadableTypes = downloadURLs;
      this.model.setRestriction(isRestricted);
    });
  }

  /**
   * Uses resize observer to fire BookReader's `resize` functionality
   * We do not want to trigger resize IF:
   *  - book animation is happening
   *  - book is in fullscreen (fullscreen is handled separately)
   *
   * @param { Object } entries - resize observer entries
   */
  reactToBrResize(entries = []) {
    const startBrWidth = this.brWidth;
    const { animating } = this.bookreader;

    entries.forEach(({ contentRect, target }) => {
      if (target === this.mainBRContainer) {
        this.brWidth = contentRect.width;
      }
    });
    setTimeout(() => {
      if (startBrWidth && !animating) {
        this.bookreader.resize();
      }
    }, 0);
  }

  /**
   * Manages Fullscreen behavior
   * This makes sure that controls are _always_ in view
   * We need this to accommodate LOAN BAR during fullscreen
   */
  manageFullScreenBehavior() {
    this.emitFullScreenState();

    if (!this.bookreader.isFullscreen()) {
      this.fullscreenMgr.teardown();
    } else {
      this.fullscreenMgr.setup(this.bookreader);
    }
  }

  /**
   * Intercepts and relays fullscreen toggle events
   */
  emitFullScreenState() {
    const isFullScreen = this.bookreader.isFullscreen();
    const event = new CustomEvent('ViewportInFullScreen', {
      detail: { isFullScreen },
    });
    this.dispatchEvent(event);
  }

  emitShowItemNavigatorModal(e) {
    this.dispatchEvent(new CustomEvent('showItemNavigatorModal', {
      detail: e.detail,
    }));
  }

  emitCloseItemNavigatorModal() {
    this.dispatchEvent(new CustomEvent('closeItemNavigatorModal'));
  }

  showItemNavigatorModal(e) {
    this.emitShowItemNavigatorModal(e);
  }

  closeItemNavigatorModal() {
    this.emitCloseItemNavigatorModal();
  }

  get loader() {
    const loader = html`
      <div class="book-loader">${bookLoader}<div>
      <h3>Loading viewer</h3>
    `;
    return !this.bookReaderLoaded ? loader : nothing;
  }

  get loadingClass() {
    return !this.bookReaderLoaded ? 'loading' : '';
  }

  get itemImage() {
    const url = `https://${this.baseHost}/services/img/${this.book.metadata.identifier}`;
    return html`<img src="${url}" alt="cover image for ${this.book.metadata.identifier}">`;
  }

  render() {
    const placeholder = this.bookReaderCannotLoad ? this.itemImage : this.loader;
    return html`<div id="book-navigator" class="${this.loadingClass}">
      ${placeholder}
      <slot name="bookreader"></slot>
    </div>
  `;
  }

  static get styles() {
    return css`
    #book-navigator.loading {
      display: flex;
      align-items: center;
      justify-content: center;
      min-height: 30vh;
    }

    #book-navigator .book-loader {
      width: 30%;
      margin: auto;
      text-align: center;
      color: var(--primaryTextColor);
    }

    .book-loader svg {
      display: block;
      width: 60%;
      max-width: 100px;
      height: auto;
      margin: auto;
    }

    svg * {
      fill: var(--primaryTextColor);
    }

    svg .ring {
      animation: rotate 1.3s infinite linear;
      transform-origin: 50px 50px;
      transform-box: fill-box;
    }

    @keyframes rotate {
      0% {
        transform: rotate(-360deg);
      }
    }
  `;
  }
}

customElements.define('book-navigator', BookNavigator);<|MERGE_RESOLUTION|>--- conflicted
+++ resolved
@@ -135,23 +135,19 @@
         bookContainerSelector: this.pageContainerSelector,
         bookreader: this.bookreader,
       }),
-<<<<<<< HEAD
-      share: new SharingProvider(this.book.metadata, this.baseHost, this.itemType),
-=======
       share: new SharingProvider(this.book.metadata, this.baseHost, this.itemType, this.bookreader.options.subPrefix),
->>>>>>> 6e3626ab
       bookmarks: new BookmarksProvider(this.bookmarksOptions, this.bookreader),
     };
 
     // add shortcut for volumes if multipleBooksList exists
     if (this.bookreader.options.enableMultipleBooks) {
-      this.menuProviders.volumes = new VolumesProvider((brInstance) => {
+      this.menuProviders.volumes = new VolumesProvider(this.baseHost, this.bookreader, (brInstance) => {
         if (brInstance) {
           /* refresh br instance reference */
           this.bookreader = brInstance;
         }
         this.updateMenuContents();
-      }, this.baseHost, this.bookreader);
+      });
       this.addMenuShortcut('volumes');
     }
 
