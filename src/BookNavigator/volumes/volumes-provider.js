--- conflicted
+++ resolved
@@ -13,17 +13,11 @@
   default: 'default'
 };
 export default class VolumesProvider {
-<<<<<<< HEAD
-  constructor({ baseHost, bookreader, onProviderChange }) {
-    this.onProviderChange = onProviderChange;
-=======
-
   /**
    * @param {import('../../BookReader').default} bookreader
    */
-  constructor(baseHost, bookreader, optionChange) {
-    this.optionChange = optionChange;
->>>>>>> a430a9fc
+  constructor({ baseHost, bookreader, onProviderChange }) {
+    this.onProviderChange = onProviderChange;
     this.component = document.createElement("viewable-files");
 
     const files = bookreader.options.multipleBooksList.by_subprefix;
@@ -88,9 +82,6 @@
     this.component.sortOrderBy = sortByType;
     this.component.viewableFiles  = [...sortedFiles];
     this.actionButton = this.sortButton;
-<<<<<<< HEAD
-    this.onProviderChange(this.bookreader);
-=======
 
     if (this.bookreader.urlPlugin) {
       this.bookreader.urlPlugin.pullFromAddressBar();
@@ -101,8 +92,7 @@
       }
     }
 
-    this.optionChange(this.bookreader);
->>>>>>> a430a9fc
+    this.onProviderChange(this.bookreader);
 
     this.multipleFilesClicked(sortByType);
   }
