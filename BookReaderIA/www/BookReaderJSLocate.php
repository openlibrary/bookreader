--- conflicted
+++ resolved
@@ -32,23 +32,7 @@
 
 $results = $locator->locateUDP($id, 1, false);
 
-<<<<<<< HEAD
-$server = $results[0][0];
-$vhost = $server;
-
-// Check if we're on a dev vhost and point to JSIA in the user's public_html on the datanode
-if (preg_match("/^www-(\w+)/", $_SERVER["SERVER_NAME"], $match)) {
-    // $$$ the remapping isn't totally automatic yet and requires user to
-    //     ln -s ~/petabox/www/datanode/BookReader ~/public_html/BookReader
-    //     so we enable it only for known hosts
-    $devhosts = array('mang', 'testflip', 'rkumar');
-    if (in_array($match[1], $devhosts)) {
-        $vhost = $server . ":81/~" . $match[1];
-    }
-}
-=======
 $serverBaseURL = BookReader::adjustToHome($results[0][0]);
->>>>>>> bc0d5ced
 
 $url = "http://{$vhost}/BookReader/BookReaderJSIA.php?id=" . urlencode($id) . "&itemPath={$results[0][1]}&server={$server}";
 if ($book) {
