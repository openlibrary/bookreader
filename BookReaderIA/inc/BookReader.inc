--- conflicted
+++ resolved
@@ -99,11 +99,7 @@
     // manually update with Launchpad version number at each checkin so that browsers
     // do not use old cached version
     // see https://bugs.launchpad.net/gnubook/+bug/330748
-<<<<<<< HEAD
     $version = "r28";
-=======
-    $version = "readaloud";
->>>>>>> d46e8d42
     
     if (BookReader::getDevHost($server)) {
         // on dev host - add time to force reload
@@ -144,8 +140,6 @@
         <![endif]-->
     <script type="text/javascript" src="/bookreader/jquery.bt.min.js"></script>
     <script type="text/javascript" src="/bookreader/BookReader.js?v=<? echo($version); ?>"></script>
-<<<<<<< HEAD
-=======
     <script type="text/javascript" src="/bookreader/soundmanager/soundmanager2.js?v=<? echo($version); ?>"></script>
     <script>
         soundManager.debugMode = false;
@@ -153,7 +147,6 @@
         soundManager.useHTML5Audio = true;
         soundManager.flashVersion = 9; //flash 8 version of swf is buggy when calling play() on a sound that is still loading
     </script>
->>>>>>> d46e8d42
 </head>
 <body style="background-color: ##939598;">
 
