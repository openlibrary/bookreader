<?

/*
 * Copyright(c) 2008-2010 Internet Archive. Software license AGPL version 3.
 *
 * This file is part of BookReader.  The full source code can be found at GitHub:
 * http://github.com/openlibrary/bookreader
 *
 * Note: Edits to this file must pass through github.  To submit a patch to this
 *       file please contact mang via http://github.com/mangtronix or mang at archive dot org
 *       Direct changes to this file may get clobbered when the code is synchronized
 *       from github.
 */

class BookReader
{

  // Operators recognized in BookReader download URLs
  public static $downloadOperators = array('page');

  // Returns true if can display the book in item with a given prefix (typically the item identifier)
  public static function canDisplay($item, $prefix, $checkOldScandata = false)
  {
    
    // A "book" is an image stack and scandata.
    // 1. Old items may have scandata.xml or scandata.zip and itemid_{imageformat}.{zip,tar}
    // 2. Newer items may have multiple {arbitraryname}_scandata.xml and {arbitraryname}_{imageformat}.{zip,tar}
        
    $foundScandata = false;
    $foundImageStack = false;
    
    $targetScandata = $prefix . "_scandata.xml";
        
    // $$$ TODO add support for jpg and tar stacks
    // https://bugs.edge.launchpad.net/gnubook/+bug/323003
    // https://bugs.edge.launchpad.net/gnubook/+bug/385397
    $imageFormatRegex = '@' . preg_quote($prefix, '@') . '_(jp2|tif|jpg)\.(zip|tar)$@';
    
    $baseLength = strlen($item->metadataGrabber->mainDir . '/');
    foreach ($item->getFiles() as $location => $fileInfo) {
        $filename = substr($location, $baseLength);
        
        if ($checkOldScandata) {
            if ($filename == 'scandata.xml' || $filename == 'scandata.zip') {
                $foundScandata = $filename;
            }
        }
        
        if ($filename == $targetScandata) {
            $foundScandata = $filename;
        }
        
        if (preg_match($imageFormatRegex, $filename)) {
            $foundImageStack = $filename;
        }
    }
    
    if ($foundScandata && $foundImageStack) {
        return true;
    }
    
    return false;
  }
  
  // Finds the prefix to use for the book given the part of the URL trailing after /stream/
  public static function findPrefix($urlPortion)
  {
    if (!preg_match('#[^/&?]+#', $urlPortion, $matches)) {
        // URL portion was empty or started with /, &, or ? -- no item identifier
        return false;
    }
    
    $prefix = $matches[0]; // item identifier
    
    // $$$ Currently swallows the rest of the URL.
    //     If we want to support e.g. /stream/itemid/subdir/prefix/page/23 will need to adjust.
    if (preg_match('#[^/&?]+/([^&?]+)#', $urlPortion, $matches)) {
        // Match is everything after item identifier and slash, up to end or ? or &
        // e.g. itemid/{match/these/parts}?foo=bar
        $prefix = $matches[1]; // sub prefix -- 
    }
    
    return $prefix;
  }

  // $$$ would be cleaner to use different templates instead of the uiMode param
  // 
  // @param subprefix Optional prefix to display a book inside an item (e.g. if does not match identifier)
  public static function draw($server, $mainDir, $identifier, $subPrefix, $title,
                              $coverLeaf=null, $titleStart='Internet Archive', $uiMode='full')
  {
    // Set title to default if not set
    if (!$title) {
        $title = 'BookReader';
    }
    
    $id = $identifier;
    
    // manually update with Launchpad version number at each checkin so that browsers
    // do not use old cached version
    // see https://bugs.launchpad.net/gnubook/+bug/330748
    $version = "r28";
    
    if (BookReader::getDevHost($server)) {
        // On dev host - add time to force reload
        // If debugging on IE, remove this line otherwise breakpoints will be invalid after reload
        $version .= '_' . time();
    }
    
    if ("" == $id) {
        echo "No identifier specified!";
        die(-1);
    }
    
    $metaURL = BookReader::jsMetadataURL($server, $identifier, $mainDir, $subPrefix);
    $locateURL = BookReader::jsLocateURL($identifier, $subPrefix);
    
?>
<!DOCTYPE HTML PUBLIC "-//W3C//DTD HTML 4.01//EN" "http://www.w3.org/TR/html4/strict.dtd">
<html>
<head>
    <meta name="viewport" content="width=device-width, maximum-scale=1.0" />
    <meta name="apple-mobile-web-app-capable" content="yes" />
    <title><? echo $title; ?></title>
<!--[if lte IE 6]>
    <meta http-equiv="refresh" content="2; URL=/bookreader/browserunsupported.php?id=<? echo($id); ?>">
<![endif]-->
    <link rel="stylesheet" type="text/css" href="/bookreader/BookReader.css?v=<? echo($version); ?>">
<? if ($uiMode == "embed") { ?>
    <link rel="stylesheet" type="text/css" href="/bookreader/BookReaderEmbed.css?v=<? echo($version); ?>">
<? } elseif ($uiMode == "touch") { ?>
    <link rel="stylesheet" type="text/css" href="/bookreader/touch/BookReaderTouch.css?v=<? echo($version); ?>">
<? } /* uiMode */ ?>
    <script src="/includes/jquery-1.4.2.min.js" type="text/javascript"></script>
    <script type="text/javascript" src="/bookreader/jquery-ui-1.8.5.custom.min.js?v=<? echo($version); ?>"></script>
    <script type="text/javascript" src="http://www.archive.org/includes/analytics.js?v=2"></script>
    <script type="text/javascript" src="/bookreader/dragscrollable.js?v=<? echo($version); ?>"></script>
    <script type="text/javascript" src="/bookreader/jquery.colorbox-min.js"></script>
    <script type="text/javascript" src="/bookreader/jquery.ui.ipad.js"></script>
     <!-- THIS ALLOWS BEAUTYTIPS TO WORK ON IE -->
        <!--[if lt IE 9]>
        <script type="text/javascript" src="/includes/excanvas.compiled.js"></script>
        <![endif]-->
    <script type="text/javascript" src="/bookreader/jquery.bt.min.js"></script>
    <script type="text/javascript" src="/bookreader/BookReader.js?v=<? echo($version); ?>"></script>
<? if ( !preg_match("/mobile/i", $_SERVER['HTTP_USER_AGENT']) ) { ?>
    <script type="text/javascript" src="/bookreader/soundmanager/soundmanager2-ia.js?v=<? echo($version); ?>"></script>
    <script>
        soundManager.debugMode = false;
        soundManager.url = '/bookreader/soundmanager/swf/';       
        soundManager.useHTML5Audio = true;
        soundManager.flashVersion = 9; //flash 8 version of swf is buggy when calling play() on a sound that is still loading
    </script>
<? } /* mobile user agent */ ?>
</head>
<body style="background-color: ##939598;">

<?
/*
// <? if ($uiMode == 'full') { ?>
// <div id="BookReader" style="left:10px; right:200px; top:10px; bottom:2em;">Internet Archive BookReader <noscript>requires JavaScript to be enabled.</noscript></div>
// <? } else { ?>
// <div id="BookReader" style="left:0; right:0; top:0; bottom:0; border:0">Internet Archive Bookreader <noscript>requires JavaScript to be enabled.</noscript></div>
// <? } ?>
*/
?>

<div id="BookReader">Internet Archive BookReader <noscript>requires JavaScript to be enabled.</noscript></div>

<script type="text/javascript">
  // Set some config variables -- $$$ NB: Config object format has not been finalized
  var brConfig = {};
<? if ($uiMode == 'embed') { ?>
  brConfig["mode"] = 1;
  brConfig["reduce"] = 8;
  brConfig["ui"] = "embed";
<? } else { ?>
  brConfig["mode"] = 2;
<? } ?>
</script>
<<<<<<< HEAD
<!-- The script included below is dynamically generated JavaScript that includes the book metadata and page image access functions -->
<script type="text/javascript" src="<? echo($metaURL); ?>"></script>    
=======
<!-- The script included below is dynamically generated JavaScript that includes the book metadata and page image access functions.
     The ia{number}.us.archive.org server referenced below can and does change, so this URL should NOT be used for permanent access.  -->
<script type="text/javascript" src="<? echo($metaURL); ?>"></script>
<!-- This URL will find the item and redirect to the correct server.  Remove the line above and use the URL below for stable access. -->
<!-- <script type="text/javascript" src="<? echo($locateURL); ?>"></script> -->

<script type="text/javascript">
>>>>>>> c4ba3f9f
    // Usage stats
    if(window.archive_analytics) { window.archive_analytics.values['bookreader'] = 'open'};
</script>
  <?
    exit;
  }
  
  // Returns the user part of dev host from URL, or null
  public static function getDevHost($server)
  {
      if (preg_match("/^www-(\w+)/", $_SERVER["SERVER_NAME"], $match)) {
        return $match[1];
      }
      
      return null;
  }

  
  public static function serverBaseURL($server)
  {
      // Check if we're on a dev vhost and point to JSIA in the user's public_html
      // on the datanode
      // $$$ the remapping isn't totally automatic yet and requires user to
      //     ln -s ~/petabox/www/datanode/BookReader ~/public_html/BookReader
      //     so we enable it only for known hosts
      $devhost = BookReader::getDevHost($server);
      $devhosts = array('mang', 'testflip', 'rkumar');
      if (in_array($devhost, $devhosts)) {
        $server = $server . "/~" . $devhost;
      }
      return $server;
  }
  
  
  public static function jsMetadataURL($server, $identifier, $mainDir, $subPrefix = '')
  {
    $serverBaseURL = BookReader::serverBaseURL($server);

    $params = array( 'id' => $identifier, 'itemPath' => $mainDir, 'server' => $server );
    if ($subPrefix) {
        $params['subPrefix'] = $subPrefix;
    }
    
    $keys = array_keys($params);
    $lastParam = end($keys);
    $url = "http://{$serverBaseURL}/BookReader/BookReaderJSIA.php?";
    foreach($params as $param=>$value) {
        $url .= $param . '=' . $value;
        if ($param != $lastParam) {
            $url .= '&';
        }
    }
    
    return $url;
  }
  
  // This returns a URL that finds the item then returns a redirect to BookReaderJSIA.php
  // on the item's server.
  public static function jsLocateURL($identifier, $subPrefix = '')
  {
    $locateURL = 'http://www.archive.org/bookreader/BookReaderJSLocate.php?id=' . $identifier;
    if ($subPrefix) {
        $locateURL .= '&subPrefix=' . $subPrefix;
    }
    return $locateURL;
  }
  
  // Return the URL for the requested /download/$path, or null
  public static function getURL($path, $item) {
    // $path should look like {itemId}/{operator}/{filename}
    // Other operators may be added
    
    $urlParts = BookReader::parsePath($path);
    
    // Check for non-handled cases
    $required = array('identifier', 'operator', 'operand');
    foreach ($required as $key) {
        if (!array_key_exists($key, $urlParts)) {
            return null;
        }
    }
    
    $identifier = $urlParts['identifier'];
    $operator = $urlParts['operator'];
    $filename = $urlParts['operand'];
    $subPrefix = $urlParts['subPrefix'];
    
    $serverBaseURL = BookReader::serverBaseURL($item->getServer());
    
    // Baseline query params
    $query = array(
        'id' => $identifier,
        'itemPath' => $item->getMainDir(),
        'server' => $serverBaseURL
    );
    if ($subPrefix) {
        $query['subPrefix'] = $subPrefix;
    }
    
    switch ($operator) {
        case 'page':
            
            // Look for old-style preview request - e.g. {identifier}_cover.jpg
            if (preg_match('/^(.*)_((cover|title|preview).*)/', $filename, $matches) === 1) {
                // Serve preview image
                $page = $matches[2];
                $query['page'] = $page;
                return 'http://' . $serverBaseURL . '/BookReader/BookReaderPreview.php?' . http_build_query($query, '', '&');
            }
            
            // New-style preview request - e.g. cover_thumb.jpg
            if (preg_match('/^(cover|title|preview)/', $filename, $matches) === 1) {
                $query['page'] = $filename;
                return 'http://' . $serverBaseURL . '/BookReader/BookReaderPreview.php?' . http_build_query($query, '', '&');
            }
            
            // Asking for a non-preview page
            $query['page'] = $filename;
            return 'http://' . $serverBaseURL . '/BookReader/BookReaderImages.php?' . http_build_query($query, '', '&');
        
        default:
            // Unknown operator
            return null;            
    }
      
    return null; // was not handled
  }
  
  public static function browserFromUserAgent($userAgent) {
      $browserPatterns = array(
          'ipad' => '/iPad/',
          'iphone' => '/iPhone/', // Also cover iPod Touch
          'android' => '/Android/',
      );
      
      foreach ($browserPatterns as $browser => $pattern) {
          if (preg_match($pattern, $userAgent)) {
              return $browser;
          }
      }
      return null;
  }

  
  // $$$ Ideally we will not rely on user agent, but for the moment we do
  public static function paramsFromUserAgent($userAgent) {
      // $$$ using 'embed' here for devices with assumed small screens -- really should just use CSS3 media queries
      $browserParams = array(
          'ipad' => array( 'ui' => 'touch' ),
          'iphone' => array( 'ui' => 'embed', 'mode' => '1up' ),
          'android' => array( 'ui' => 'embed', 'mode' => '1up' ),
      );
  
      $browser = BookReader::browserFromUserAgent($userAgent);
      if ($browser) {
          return $browserParams[$browser];
      }
      return array();
  }
  
  public static function parsePath($path) {
    // Parse the BookReader path and return the parts
    // e.g. itemid/some/sub/dir/page/cover.jpg -> array( 'identifier' => 'itemid', 'subPrefix' => 'some/sub/dir',
    //            'operator' => 'page', 'filename' => 'cover.jpg')
    
    $parts = array();
    
    // Pull off query, e.g. ?foo=bar
    if (preg_match('#(.*?)(\?.*)#', $path, $matches) === 1) {
        $parts['query'] = $matches[2];
        $path = $matches[1];
    }
    
    // Pull off identifier
    if (preg_match('#[^/&?]+#', $path, $matches) === 0) {
        // no match
        return $parts;
    }
    $parts['identifier'] = $matches[0];
    $path = substr($path, strlen($matches[0]));
    
    // Look for operators
    // The sub-prefix can be arbitrary, so we match up until the first operator
    $operators = '(' . join('|', self::$downloadOperators) . ')';
    $pattern = '#(?P<subPrefix>.*?)/(?P<operator>' . $operators . ')/(?P<operand>.*)#';
    if (preg_match($pattern, $path, $matches) === 1) {
        $parts['subPrefix'] = substr($matches['subPrefix'], 1); // remove leading '/'
        $parts['operator'] = $matches['operator'];
        $parts['operand'] = $matches['operand'];
    } else {
        $parts['subPrefix'] = $path;
    }
    
    return $parts;
  }
    
}

?><|MERGE_RESOLUTION|>--- conflicted
+++ resolved
@@ -178,10 +178,6 @@
   brConfig["mode"] = 2;
 <? } ?>
 </script>
-<<<<<<< HEAD
-<!-- The script included below is dynamically generated JavaScript that includes the book metadata and page image access functions -->
-<script type="text/javascript" src="<? echo($metaURL); ?>"></script>    
-=======
 <!-- The script included below is dynamically generated JavaScript that includes the book metadata and page image access functions.
      The ia{number}.us.archive.org server referenced below can and does change, so this URL should NOT be used for permanent access.  -->
 <script type="text/javascript" src="<? echo($metaURL); ?>"></script>
@@ -189,7 +185,6 @@
 <!-- <script type="text/javascript" src="<? echo($locateURL); ?>"></script> -->
 
 <script type="text/javascript">
->>>>>>> c4ba3f9f
     // Usage stats
     if(window.archive_analytics) { window.archive_analytics.values['bookreader'] = 'open'};
 </script>
