--- conflicted
+++ resolved
@@ -162,18 +162,13 @@
     it('has 3 icons', async () => {
       const onProviderChange = sinon.fake();
       const baseHost = "https://archive.org";
-<<<<<<< HEAD
       const provider = new volumesProvider({
         baseHost,
         bookreader: brOptions,
         onProviderChange
       });
-      provider.sortOrderBy = 'orig_sort';
-=======
-      const provider = new volumesProvider(baseHost, brOptions, onSortClick);
+      provider.sortOrderBy = 'default';
 
-      provider.sortOrderBy = 'default';
->>>>>>> a430a9fc
       const origSortButton = await fixture(provider.sortButton);
       expect(origSortButton.classList.contains('neutral-icon')).to.be.true;
 
