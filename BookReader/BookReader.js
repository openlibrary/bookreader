--- conflicted
+++ resolved
@@ -3201,7 +3201,27 @@
     
     // $$$ should make this work inside the BookReader div (self-contained), rather than after
     $('#BookReader').after(
-        '<div id="BRnav"><div id="BRnavpos"><div id="pager"></div><div id="BRnavline"></div></div></div>'
+        '<div id="BRnav">'
+        +     '<div id="BRpage">'
+        +         '<button class="BRicon book_left"></button>'
+        +         '<button class="BRicon book_right"></button>'
+        +     '</div>'
+        +     '<div id="BRnavpos">'
+        +         '<div id="BRfiller"></div>'
+        +         '<div id="BRpager">'
+        +             '<div id="BRslider">'
+        +                 '<div id="slider"></div>'
+        +                 '<div id="pager"></div>'
+        // XXXmang update code to update pagenum
+        +                 '<div id="pagenum"><span>n141</span> / 325</div>'
+        +             '</div>'
+        +         '</div>'       
+        +         '<div id="BRnavline">'
+        +             '<div class="BRnavend" id="BRnavleft"></div>'
+        +             '<div class="BRnavend" id="BRnavright"></div>'
+        +         '</div>'     
+        +     '</div>'
+        + '</div>'
     );
     
 /*
@@ -3259,8 +3279,6 @@
         });
     });
     */
-        
-    $("#pager").draggable({axis:'x',containment:'parent'});
 }
 
 BookReader.prototype.addSearchResult = function(queryString, pageNumber, pageIndex) {
@@ -3374,7 +3392,6 @@
     .bind('click', function() {
         $(this).data('self').jumpToIndex($(this).data('pageIndex'));
     });
-<<<<<<< HEAD
 }
 
 /*
@@ -3411,7 +3428,6 @@
     if (pageIndex) {
         this.addChapter(tocEntryObject['title'], tocEntryObject['pagenum'], pageIndex);
     }
-=======
     $('.chapter').each(function(){
         $(this).hover(function(){
             $(this).addClass('front');
@@ -3441,7 +3457,6 @@
         },function(){
             $("#pagenum").hide();
         });
->>>>>>> 07176b45
 }
 
 BookReader.prototype.initToolbar = function(mode, ui) {
@@ -3451,6 +3466,7 @@
         + "<span id='BRtoolbarbuttons'>"
         /* XXXmang integrate search */
         +   "<form method='get' id='booksearch'><input type='search' id='textSrch' name='textSrch' val='' placeholder='Search inside'/><button type='submit' id='btnSrch' name='btnSrch'>GO</button></form>"
+        // XXXmang icons incorrect or handlers wrong
         +   "<button class='BRicon info' onclick='br.switchMode(3); return false;'></button>"
         +   "<button class='BRicon share' onclick='br.switchMode(2); return false;'></button>"
         +   "<button class='BRicon read modal'></button>"
@@ -3459,6 +3475,7 @@
         
         + "<span>"
         +   "<a class='logo' href='" + this.logoURL + "'></a>"
+        // XXXmang update
         +   "<div id='BRreturn'><span>Back to</span><a href='BOOK URL'>Book Title</a></div>"
         + "</span>"
         
